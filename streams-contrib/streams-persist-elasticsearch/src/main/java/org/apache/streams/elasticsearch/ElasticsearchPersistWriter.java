package org.apache.streams.elasticsearch;

import com.fasterxml.jackson.databind.ObjectMapper;
import com.google.common.base.Objects;
import com.google.common.base.Optional;
import com.google.common.base.Preconditions;
import com.typesafe.config.Config;
import org.apache.streams.config.StreamsConfigurator;
import org.apache.streams.core.*;
import org.apache.streams.jackson.StreamsJacksonMapper;
import org.elasticsearch.action.ActionListener;
import org.elasticsearch.action.admin.indices.create.CreateIndexRequest;
import org.elasticsearch.action.admin.indices.create.CreateIndexResponse;
import org.elasticsearch.action.admin.indices.exists.indices.IndicesExistsRequest;
import org.elasticsearch.action.admin.indices.settings.put.UpdateSettingsRequest;
import org.elasticsearch.action.bulk.BulkItemResponse;
import org.elasticsearch.action.bulk.BulkRequestBuilder;
import org.elasticsearch.action.bulk.BulkResponse;
import org.elasticsearch.action.index.IndexRequest;
import org.elasticsearch.action.search.SearchRequestBuilder;
import org.elasticsearch.action.update.UpdateRequest;
import org.elasticsearch.client.Client;
import org.elasticsearch.common.settings.ImmutableSettings;
import org.elasticsearch.index.query.IdsQueryBuilder;
import org.elasticsearch.search.SearchHit;
import org.elasticsearch.search.SearchHits;
import org.json.JSONException;
import org.json.JSONObject;
import org.slf4j.Logger;
import org.slf4j.LoggerFactory;

import java.io.Closeable;
import java.io.Flushable;
import java.io.IOException;
import java.io.OutputStreamWriter;
import java.text.DecimalFormat;
import java.text.NumberFormat;
import java.util.*;

public class ElasticsearchPersistWriter implements StreamsPersistWriter, Flushable, Closeable, DatumStatusCountable
{
    public final static String STREAMS_ID = "ElasticsearchPersistWriter";

    private final static Logger LOGGER = LoggerFactory.getLogger(ElasticsearchPersistWriter.class);
    private final static NumberFormat MEGABYTE_FORMAT = new DecimalFormat("#.##");
    private final static NumberFormat NUMBER_FORMAT = new DecimalFormat("###,###,###,###");

    private ElasticsearchClientManager manager;
    private Client client;
    private String parentID = null;
    private BulkRequestBuilder bulkRequest;
    private OutputStreamWriter currentWriter = null;

    private int batchSize = 50;
    private int totalRecordsWritten = 0;
    private boolean veryLargeBulk = false;  // by default this setting is set to false

    private final static Long DEFAULT_BULK_FLUSH_THRESHOLD = 5l * 1024l * 1024l;
    private static final long WAITING_DOCS_LIMIT = 10000;

    public volatile long flushThresholdSizeInBytes = DEFAULT_BULK_FLUSH_THRESHOLD;

    private volatile int totalSent = 0;
    private volatile int totalSeconds = 0;
    private volatile int totalAttempted = 0;
    private volatile int totalOk = 0;
    private volatile int totalFailed = 0;
    private volatile int totalBatchCount = 0;
    private volatile long totalSizeInBytes = 0;

    private volatile long batchSizeInBytes = 0;
    private volatile int batchItemsSent = 0;

    public void setBatchSize(int batchSize) {
        this.batchSize = batchSize;
    }

    public void setVeryLargeBulk(boolean veryLargeBulk) {
        this.veryLargeBulk = veryLargeBulk;
    }

    private final List<String> affectedIndexes = new ArrayList<String>();

    public int getTotalOutstanding()                           { return this.totalSent - (this.totalFailed + this.totalOk); }
    public long getFlushThresholdSizeInBytes()                 { return flushThresholdSizeInBytes; }
    public int getTotalSent()                                  { return totalSent; }
    public int getTotalSeconds()                               { return totalSeconds; }
    public int getTotalOk()                                    { return totalOk; }
    public int getTotalFailed()                                { return totalFailed; }
    public int getTotalBatchCount()                            { return totalBatchCount; }
    public long getTotalSizeInBytes()                          { return totalSizeInBytes; }
    public long getBatchSizeInBytes()                          { return batchSizeInBytes; }
    public int getBatchItemsSent()                             { return batchItemsSent; }
    public List<String> getAffectedIndexes()                   { return this.affectedIndexes; }

    public void setFlushThresholdSizeInBytes(long sizeInBytes)  { this.flushThresholdSizeInBytes = sizeInBytes; }

    Thread task;

    protected volatile Queue<StreamsDatum> persistQueue;

<<<<<<< HEAD
    private ObjectMapper mapper;
=======
    private ObjectMapper mapper = new StreamsJacksonMapper();
>>>>>>> a6bd76a4

    private ElasticsearchWriterConfiguration config;

    public ElasticsearchPersistWriter() {
        Config config = StreamsConfigurator.config.getConfig("elasticsearch");
        this.config = (ElasticsearchWriterConfiguration) ElasticsearchConfigurator.detectConfiguration(config);
    }

    public ElasticsearchPersistWriter(ElasticsearchWriterConfiguration config) {
        this.config = config;
    }

    private static final int  BYTES_IN_MB = 1024*1024;
    private static final int  BYTES_BEFORE_FLUSH = 5 * BYTES_IN_MB;
    private volatile int  totalByteCount = 0;
    private volatile int  byteCount = 0;

    public boolean isConnected() 		                { return (client != null); }

    @Override
    public void write(StreamsDatum streamsDatum) {

        String json;
        try {
            String id = streamsDatum.getId();
            if( streamsDatum.getDocument() instanceof String )
                json = streamsDatum.getDocument().toString();
            else {
                json = mapper.writeValueAsString(streamsDatum.getDocument());
            }

            add(config.getIndex(), config.getType(), id, json);

        } catch (Exception e) {
            LOGGER.warn("{} {}", e.getMessage());
            e.printStackTrace();
        }
    }

    public void start() {

        manager = new ElasticsearchClientManager(config);
        client = manager.getClient();

        LOGGER.info(client.toString());
    }

    public void cleanUp() {

        try {
            flush();
        } catch (IOException e) {
            e.printStackTrace();
        }
        close();
    }

    @Override
    public void close()
    {
        try
        {
            // before they close, check to ensure that
            this.flush();

            int count = 0;
            // We are going to give it 5 minutes.
            while(this.getTotalOutstanding() > 0 && count++ < 20 * 60 * 5)
                Thread.sleep(50);

            if(this.getTotalOutstanding() > 0)
            {
                LOGGER.error("We never cleared our buffer");
            }


            for(String indexName : this.getAffectedIndexes())
            {
                createIndexIfMissing(indexName);

                if(this.veryLargeBulk)
                {
                    LOGGER.debug("Resetting our Refresh Interval: {}", indexName);
                    // They are in 'very large bulk' mode and the process is finished. We now want to turn the
                    // refreshing back on.
                    UpdateSettingsRequest updateSettingsRequest = new UpdateSettingsRequest(indexName);
                    updateSettingsRequest.settings(ImmutableSettings.settingsBuilder().put("refresh_interval", "5s"));

                    // submit to ElasticSearch
                    this.manager.getClient()
                            .admin()
                            .indices()
                            .updateSettings(updateSettingsRequest)
                            .actionGet();
                }

                checkIndexImplications(indexName);

                LOGGER.debug("Refreshing ElasticSearch index: {}", indexName);
                this.manager.getClient()
                        .admin()
                        .indices()
                        .prepareRefresh(indexName)
                        .execute()
                        .actionGet();
            }

            LOGGER.info("Closed: Wrote[{} of {}] Failed[{}]", this.getTotalOk(), this.getTotalSent(), this.getTotalFailed());

        }
        catch(Exception e)
        {
            // this line of code should be logically unreachable.
            LOGGER.warn("This is unexpected: {}", e.getMessage());
            e.printStackTrace();
        }
    }

    @Override
    public void flush() throws IOException
    {
        flushInternal();
    }

    public void flushInternal()
    {
        synchronized (this)
        {
            // we do not have a working bulk request, we can just exit here.
            if(this.bulkRequest == null || batchItemsSent == 0)
                return;

            // call the flush command.
            flush(this.bulkRequest, batchItemsSent, batchSizeInBytes);

            // null the flush request, this will be created in the 'add' function below
            this.bulkRequest = null;

            // record the proper statistics, and add it to our totals.
            this.totalSizeInBytes += this.batchSizeInBytes;
            this.totalSent += batchItemsSent;

            // reset the current batch statistics
            this.batchSizeInBytes = 0;
            this.batchItemsSent = 0;

            try
            {
                int count = 0;
                if(this.getTotalOutstanding() > WAITING_DOCS_LIMIT)
                {
                    /****************************************************************************
                     * Author:
                     * Smashew
                     *
                     * Date:
                     * 2013-10-20
                     *
                     * Note:
                     * With the information that we have on hand. We need to develop a heuristic
                     * that will determine when the cluster is having a problem indexing records
                     * by telling it to pause and wait for it to catch back up. A
                     *
                     * There is an impact to us, the caller, whenever this happens as well. Items
                     * that are not yet fully indexed by the server sit in a queue, on the client
                     * that can cause the heap to overflow. This has been seen when re-indexing
                     * large amounts of data to a small cluster. The "deletes" + "indexes" can
                     * cause the server to have many 'outstandingItems" in queue. Running this
                     * software with large amounts of data, on a small cluster, can re-create
                     * this problem.
                     *
                     * DO NOT DELETE THESE LINES
                     ****************************************************************************/

                    // wait for the flush to catch up. We are going to cap this at
                    while(this.getTotalOutstanding() > WAITING_DOCS_LIMIT && count++ < 500)
                        Thread.sleep(10);

                    if(this.getTotalOutstanding() > WAITING_DOCS_LIMIT)
                        LOGGER.warn("Even after back-off there are {} items still in queue.", this.getTotalOutstanding());
                }
            }
            catch(Exception e)
            {
                LOGGER.info("We were broken from our loop: {}", e.getMessage());
            }
        }
    }

    private void flush(final BulkRequestBuilder bulkRequest, final Integer thisSent, final Long thisSizeInBytes)
    {
        bulkRequest.execute().addListener(new ActionListener<BulkResponse>()
        {
            @Override
            public void onResponse(BulkResponse bulkItemResponses)
            {
                if (bulkItemResponses.hasFailures())
                    LOGGER.warn("Bulk Uploading had totalFailed: " + bulkItemResponses.buildFailureMessage());

                long thisFailed = 0;
                long thisOk = 0;
                long thisMillis = bulkItemResponses.getTookInMillis();

                // keep track of the number of totalFailed and items that we have totalOk.
                for(BulkItemResponse resp : bulkItemResponses.getItems())
                {
                    if(resp.isFailed())
                        thisFailed++;
                    else
                        thisOk++;
                }

                totalAttempted += thisSent;
                totalOk += thisOk;
                totalFailed += thisFailed;
                totalSeconds += (thisMillis / 1000);

                if(thisSent != (thisOk + thisFailed))
                    LOGGER.error("We sent more items than this");

                LOGGER.debug("Batch[{}mb {} items with {} failures in {}ms] - Total[{}mb {} items with {} failures in {}seconds] {} outstanding]",
                        MEGABYTE_FORMAT.format((double) thisSizeInBytes / (double)(1024*1024)), NUMBER_FORMAT.format(thisOk), NUMBER_FORMAT.format(thisFailed), NUMBER_FORMAT.format(thisMillis),
                        MEGABYTE_FORMAT.format((double) totalSizeInBytes / (double)(1024*1024)), NUMBER_FORMAT.format(totalOk), NUMBER_FORMAT.format(totalFailed), NUMBER_FORMAT.format(totalSeconds), NUMBER_FORMAT.format(getTotalOutstanding()));
            }

            @Override
            public void onFailure(Throwable e)
            {
                LOGGER.error("Error bulk loading: {}", e.getMessage());
                e.printStackTrace();
            }
        });

        this.notify();
    }

    public void add(String indexName, String type, String json)
    {
        add(indexName, type, null, json);
    }

    public void add(String indexName, String type, String id, String json)
    {
        IndexRequest indexRequest;

        // They didn't specify an ID, so we will create one for them.
        if(id == null)
            indexRequest = new IndexRequest(indexName, type);
        else
            indexRequest = new IndexRequest(indexName, type, id);

        indexRequest.source(json);

        // If there is a parentID that is associated with this bulk, then we are
        // going to have to parse the raw JSON and attempt to dereference
        // what the parent document should be
        if(parentID != null)
        {
            try
            {
                // The JSONObject constructor can throw an exception, it is called
                // out explicitly here so we can catch it.
                indexRequest = indexRequest.parent(new JSONObject(json).getString(parentID));
            }
            catch(JSONException e)
            {
                LOGGER.warn("Malformed JSON, cannot grab parentID: {}@{}[{}]: {}", id, indexName, type, e.getMessage());
                totalFailed++;
            }
        }
        add(indexRequest);
    }

    public void add(UpdateRequest updateRequest)
    {
        Preconditions.checkNotNull(updateRequest);
        synchronized (this)
        {
            checkAndCreateBulkRequest();
            checkIndexImplications(updateRequest.index());
            bulkRequest.add(updateRequest);
            try {
                Optional<Integer> size = Objects.firstNonNull(
                        Optional.fromNullable(updateRequest.doc().source().length()),
                        Optional.fromNullable(updateRequest.script().length()));
                trackItemAndBytesWritten(size.get().longValue());
            } catch( NullPointerException x) {
                trackItemAndBytesWritten(1000);
            }
        }
    }

    public void add(IndexRequest indexRequest)
    {
        synchronized (this)
        {
            checkAndCreateBulkRequest();
            checkIndexImplications(indexRequest.index());
            bulkRequest.add(indexRequest);
            try {
                trackItemAndBytesWritten(indexRequest.source().length());
            } catch( NullPointerException x) {
                LOGGER.warn("NPE adding/sizing indexrequest");
            }
        }
    }

    private void trackItemAndBytesWritten(long sizeInBytes)
    {
        batchItemsSent++;
        batchSizeInBytes += sizeInBytes;

        // If our queue is larger than our flush threashold, then we should flush the queue.
        if(batchSizeInBytes > flushThresholdSizeInBytes)
            flushInternal();
    }

    private void checkAndCreateBulkRequest()
    {
        // Synchronize to ensure that we don't lose any records
        synchronized (this)
        {
            if(bulkRequest == null)
                bulkRequest = this.manager.getClient().prepareBulk();
        }
    }

    private void checkIndexImplications(String indexName)
    {

        // check to see if we have seen this index before.
        if(this.affectedIndexes.contains(indexName))
            return;

        // we haven't log this index.
        this.affectedIndexes.add(indexName);

        // Check to see if we are in 'veryLargeBulk' mode
        // if we aren't, exit early
        if(!this.veryLargeBulk)
            return;


        // They are in 'very large bulk' mode we want to turn off refreshing the index.

        // Create a request then add the setting to tell it to stop refreshing the interval
        UpdateSettingsRequest updateSettingsRequest = new UpdateSettingsRequest(indexName);
        updateSettingsRequest.settings(ImmutableSettings.settingsBuilder().put("refresh_interval", -1));

        // submit to ElasticSearch
        this.manager.getClient()
                .admin()
                .indices()
                .updateSettings(updateSettingsRequest)
                .actionGet();
    }

    public void createIndexIfMissing(String indexName) {
        if(!this.manager.getClient()
                .admin()
                .indices()
                .exists(new IndicesExistsRequest(indexName))
                .actionGet()
                .isExists())
        {
            // It does not exist... So we are going to need to create the index.
            // we are going to assume that the 'templates' that we have loaded into
            // elasticsearch are sufficient to ensure the index is being created properly.
            CreateIndexResponse response = this.manager.getClient().admin().indices().create(new CreateIndexRequest(indexName)).actionGet();

            if(response.isAcknowledged())
            {
                LOGGER.info("Index {} did not exist. The index was automatically created from the stored ElasticSearch Templates.", indexName);
            }
            else
            {
                LOGGER.error("Index {} did not exist. While attempting to create the index from stored ElasticSearch Templates we were unable to get an acknowledgement.", indexName);
                LOGGER.error("Error Message: {}", response.toString());
                throw new RuntimeException("Unable to create index " + indexName);
            }
        }
    }
    public void add(String indexName, String type, Map<String, Object> toImport)
    {
        for (String id : toImport.keySet())
            add(indexName, type, id, (String)toImport.get(id));
    }

    private void checkThenAddBatch(String index, String type, Map<String, String> workingBatch)
    {
        Set<String> invalidIDs = checkIds(workingBatch.keySet(), index, type);

        for(String toAddId : workingBatch.keySet())
            if(!invalidIDs.contains(toAddId))
                add(index, type, toAddId, workingBatch.get(toAddId));

        LOGGER.info("Adding Batch: {} -> {}", workingBatch.size(), invalidIDs.size());
    }


    private Set<String> checkIds(Set<String> input, String index, String type) {

        IdsQueryBuilder idsFilterBuilder = new IdsQueryBuilder();

        for(String s : input)
            idsFilterBuilder.addIds(s);

        SearchRequestBuilder searchRequestBuilder = this.manager.getClient()
                .prepareSearch(index)
                .setTypes(type)
                .setQuery(idsFilterBuilder)
                .addField("_id")
                .setSize(input.size());

        SearchHits hits = searchRequestBuilder.execute()
                .actionGet()
                .getHits();

        Set<String> toReturn = new HashSet<String>();

        for(SearchHit hit : hits) {
            toReturn.add(hit.getId());
        }

        return toReturn;
    }

    @Override
    public void prepare(Object configurationObject) {
        mapper = StreamsJacksonMapper.getInstance();
        start();
    }

    @Override
    public DatumStatusCounter getDatumStatusCounter() {
        DatumStatusCounter counters = new DatumStatusCounter();
        counters.incrementAttempt(this.batchItemsSent);
        counters.incrementStatus(DatumStatus.SUCCESS, this.totalOk);
        counters.incrementStatus(DatumStatus.FAIL, this.totalFailed);
        return counters;
    }
}<|MERGE_RESOLUTION|>--- conflicted
+++ resolved
@@ -99,11 +99,7 @@
 
     protected volatile Queue<StreamsDatum> persistQueue;
 
-<<<<<<< HEAD
-    private ObjectMapper mapper;
-=======
     private ObjectMapper mapper = new StreamsJacksonMapper();
->>>>>>> a6bd76a4
 
     private ElasticsearchWriterConfiguration config;
 
