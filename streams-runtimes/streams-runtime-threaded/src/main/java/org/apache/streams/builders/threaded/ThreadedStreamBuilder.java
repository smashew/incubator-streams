/*
 * Licensed to the Apache Software Foundation (ASF) under one
 * or more contributor license agreements.  See the NOTICE file
 * distributed with this work for additional information
 * regarding copyright ownership.  The ASF licenses this file
 * to you under the Apache License, Version 2.0 (the
 * "License"); you may not use this file except in compliance
 *
 *   http://www.apache.org/licenses/LICENSE-2.0
 *
 * Unless required by applicable law or agreed to in writing,
 * software distributed under the License is distributed on an
 * "AS IS" BASIS, WITHOUT WARRANTIES OR CONDITIONS OF ANY
 * KIND, either express or implied.  See the License for the
 * specific language governing permissions and limitations
 * under the License.
 */
package org.apache.streams.builders.threaded;

import org.apache.streams.core.*;
import org.apache.streams.util.SerializationUtil;
import org.joda.time.DateTime;
import org.slf4j.Logger;

import java.math.BigInteger;
import java.util.*;
import java.util.concurrent.ArrayBlockingQueue;
import java.util.concurrent.ExecutorService;
import java.util.concurrent.Executors;
import java.util.concurrent.TimeUnit;

/**
 * {@link ThreadedStreamBuilder} implementation to run a data processing stream in a single
 * JVM across many threads.  Depending on your data stream, the JVM heap may need to be set to a high value. Default
 * implementation uses unbound {@link java.util.concurrent.ConcurrentLinkedQueue} to connect stream components.
 */
public class ThreadedStreamBuilder implements StreamBuilder {

    private static final Logger LOGGER = org.slf4j.LoggerFactory.getLogger(ThreadedStreamBuilder.class);

    public static final String TIMEOUT_KEY = "TIMEOUT";
    private final Queue<StreamsDatum> queue;
    private final Map<String, StreamComponent> providers;
    private final Map<String, StreamComponent> components;
    private final Map<String, Object> streamConfig;
    private final Map<String, BaseStreamsTask> tasks = new LinkedHashMap<String, BaseStreamsTask>();
    private final Collection<StreamBuilderEventHandler> eventHandlers = new ArrayList<StreamBuilderEventHandler>();

    private final ThreadingController threadingController;

    private static final Integer PROCESSOR_CORES = Runtime.getRuntime().availableProcessors();

    private Thread shutDownHandler;

    /**
     *
     */
    public ThreadedStreamBuilder() {
        this(new ArrayBlockingQueue<StreamsDatum>(50), null, PROCESSOR_CORES);
    }

    /**
     * @param queue
     */
    public ThreadedStreamBuilder(Queue<StreamsDatum> queue) {
        this(queue, null, PROCESSOR_CORES);
    }

    public ThreadedStreamBuilder(Queue<StreamsDatum> queue, int numThreads) {
        this(queue, null, numThreads);
    }

    /**
     * @param streamConfig
     */
    public ThreadedStreamBuilder(Map<String, Object> streamConfig) {
        this(new ArrayBlockingQueue<StreamsDatum>(50), streamConfig, PROCESSOR_CORES);
    }

    public ThreadedStreamBuilder(Queue<StreamsDatum> queue, Map<String, Object> streamConfig, int numThreads) {

        this.queue = queue;
        this.providers = new LinkedHashMap<String, StreamComponent>();
        this.components = new LinkedHashMap<String, StreamComponent>();
        this.streamConfig = streamConfig;

        this.threadingController = new ThreadingController(numThreads);
    }

    @Override
    public ThreadedStreamBuilder newPerpetualStream(String id, StreamsProvider provider) {
        validateId(id);
        this.providers.put(id, new StreamComponent(id, provider, true));
        return this;
    }

    @Override
    public ThreadedStreamBuilder newReadCurrentStream(String id, StreamsProvider provider) {
        validateId(id);
        this.providers.put(id, new StreamComponent(id, provider, false));
        return this;
    }

    @Override
    public ThreadedStreamBuilder newReadNewStream(String id, StreamsProvider provider, BigInteger sequence) {
        validateId(id);
        this.providers.put(id, new StreamComponent(id, provider, sequence));
        return this;
    }

    @Override
    public ThreadedStreamBuilder newReadRangeStream(String id, StreamsProvider provider, DateTime start, DateTime end) {
        validateId(id);
        this.providers.put(id, new StreamComponent(id, provider, start, end));
        return this;
    }

    @Override
    public ThreadedStreamBuilder addStreamsProcessor(String id, StreamsProcessor processor, int numTasks, String... inBoundIds) {
        validateId(id);
        StreamComponent comp = new StreamComponent(id, processor, cloneQueue(), numTasks);
        this.components.put(id, comp);
        connectToOtherComponents(inBoundIds, comp);
        return this;
    }

    @Override
    public ThreadedStreamBuilder addStreamsPersistWriter(String id, StreamsPersistWriter writer, int numTasks, String... inBoundIds) {
        validateId(id);
        StreamComponent comp = new StreamComponent(id, writer, cloneQueue(), numTasks);
        this.components.put(id, comp);
        connectToOtherComponents(inBoundIds, comp);
        return this;
    }

    private ExecutorService executor;

    public ThreadedStreamBuilder addEventHandler(StreamBuilderEventHandler eventHandler) {
        this.eventHandlers.add(eventHandler);
        return this;
    }

    public ThreadedStreamBuilder removeEventHandler(StreamBuilderEventHandler eventHandler) {
        if(this.eventHandlers.contains(eventHandler))
            this.eventHandlers.remove(eventHandler);
        return this;
    }

    public final Map<String, StatusCounts> getUpdateCounts() {
        final Map<String, StatusCounts> updateMap = new HashMap<String, StatusCounts>();

        for (final String k : tasks.keySet())
            updateMap.put(k, tasks.get(k).getCurrentStatus());
        return updateMap;
    }

    /**
     * Runs the data stream in the this JVM and blocks till completion.
     */
    @Override
    public void start() {

        final Timer timer = new Timer(true);

        if (this.shutDownHandler != null) {
            String message = "The stream builder has already been started and has not been successfully shutdown. Nothing will execute.";
            LOGGER.warn(message);
            throw new RuntimeException(message);
        }

        // Notice, we are making a reference to 'self' we need to remove this handler
        // once we are completed ot ensure we don't hold onto this object reference
        final ThreadedStreamBuilder self = this;
        this.shutDownHandler = new Thread() {
            @Override
            public void run() {
                LOGGER.debug("Shutdown hook received.  Beginning shutdown");
                self.stop();
            }
        };

        Runtime.getRuntime().addShutdownHook(shutDownHandler);

        this.tasks.clear();
        createTasks();
        this.executor = Executors.newFixedThreadPool(tasks.size());

        try {
            // if anyone would like to listen in to progress events
            // let them do that
            TimerTask updateTask = new TimerTask() {
                public void run() {

                    final Map<String, StatusCounts> updateMap = getUpdateCounts();

                    /*
                    for(final String k : updateMap.keySet()) {
                        final StatusCounts counts = updateMap.get(k);
                        LOGGER.debug("Finishing: {} - Queue[{}] Working[{}] Success[{}] Failed[{}] ", k,
                                counts.getQueue(), counts.getWorking(), counts.getSuccess(), counts.getFailed());
                    }
                    */

                    if (eventHandlers.size() > 0) {
                        for (final StreamBuilderEventHandler eventHandler : eventHandlers) {
                            try {
                                try {
                                    eventHandler.update(updateMap);
                                } catch(Throwable e) {
                                    /* */
                                }
                            }
                            catch(Throwable e) {
                                /* No Operation */
                            }
                        }
                    }
                }
            };

            timer.schedule(updateTask, 0, 1500);

            LOGGER.debug("----------------------------------- Starting LocalStream Builder -----------------------------------");

            // Starting all the tasks
            for(StreamsTask task : this.tasks.values())
                this.executor.execute(task);

            LOGGER.debug("----------------------------------- Waiting for everything to be completed -----------------------------------");

            // Wait for everything to be completed.
            while(this.threadingController.isWorking())
<<<<<<< HEAD
                this.threadingController.getConditionWorking().await();

            LOGGER.debug("----------------------------------- Everything is completed -----------------------------------");


=======
                this.threadingController.getConditionWorking().await(20, TimeUnit.MILLISECONDS);
>>>>>>> 9f799262

            for(final String k : tasks.keySet()) {
                final StatusCounts counts = tasks.get(k).getCurrentStatus();
                LOGGER.info("Finishing: {} - Queue[{}] Working[{}] Success[{}] Failed[{}] ", k,
                        counts.getQueue(), counts.getWorking(), counts.getSuccess(), counts.getFailed());
            }

            shutdown();

        } catch (Throwable e) {
            // No Operation
            try {
                shutdown();
            }
            catch (Throwable omgE) {
                LOGGER.error("Unexpected Error: {}", omgE);
            }
        } finally {
            if (!Runtime.getRuntime().removeShutdownHook(this.shutDownHandler))
                LOGGER.warn("We should have removed the shutdown handler...");

            this.shutDownHandler = null;

            // Kill the timer
            timer.cancel();
        }
    }

    private void shutdownExecutor() {
        // make sure that
        try {
            this.threadingController.shutDown();

            if (!this.executor.isShutdown()) {
                // tell the executor to shutdown.
                this.executor.shutdown();

                if (!this.executor.awaitTermination(5, TimeUnit.MINUTES))
                    this.executor.shutdownNow();
            }
        } catch (InterruptedException ie) {
            this.executor.shutdownNow();
            throw new RuntimeException(ie);
        }
    }

    protected void shutdown() throws InterruptedException {
        LOGGER.debug("Shutting down...");
        //give the stream 30secs to try to shutdown gracefully, then force shutdown otherwise
        for(BaseStreamsTask task : this.tasks.values())
            task.stopTask();

        shutdownExecutor();
    }

    protected void createTasks() {
        for (StreamComponent prov : this.providers.values()) {
            BaseStreamsTask task = prov.createConnectedTask(this.tasks, getTimeout(), this.threadingController);
            task.setStreamConfig(this.streamConfig);
            this.tasks.put(prov.getId(), task);
        }

        for (StreamComponent comp : this.components.values()) {
            BaseStreamsTask task = comp.createConnectedTask(this.tasks, getTimeout(), this.threadingController);
            task.setStreamConfig(this.streamConfig);
            this.tasks.put(comp.getId(), task);
        }

        for(StreamsTask t : this.tasks.values())
            t.initialize();
    }

    public void stop() {
        try {
            shutdown();
        } catch (Exception e) {
            LOGGER.warn("Forcing Shutdown: There was an error stopping: {}", e.getMessage());
        }
    }

    private void connectToOtherComponents(String[] connectToIds, StreamComponent toBeConnected) {
        for (String id : connectToIds) {
            StreamComponent upStream;
            if (this.providers.containsKey(id)) {
                upStream = this.providers.get(id);
            } else if (this.components.containsKey(id)) {
                upStream = this.components.get(id);
            } else {
                throw new InvalidStreamException("Cannot connect to id, " + id + ", because id does not exist.");
            }
            upStream.addOutBoundQueue(toBeConnected, toBeConnected.getInBoundQueue());
            toBeConnected.addInboundQueue(upStream);
        }
    }

    private void validateId(String id) {
        if (this.providers.containsKey(id) || this.components.containsKey(id)) {
            throw new InvalidStreamException("Duplicate id. " + id + " is already assigned to another component");
        }
    }

    @SuppressWarnings("unchecked")
    private Queue<StreamsDatum> cloneQueue() {
        Object toReturn = SerializationUtil.cloneBySerialization(this.queue);
        if(toReturn instanceof Queue)
            return (Queue<StreamsDatum>)toReturn;
        else
            throw new RuntimeException("Unable to clone the queue");
    }

    protected int getTimeout() {
        return streamConfig != null && streamConfig.containsKey(TIMEOUT_KEY) ? (Integer) streamConfig.get(TIMEOUT_KEY) : 3000;
    }

}<|MERGE_RESOLUTION|>--- conflicted
+++ resolved
@@ -158,7 +158,7 @@
      * Runs the data stream in the this JVM and blocks till completion.
      */
     @Override
-    public void start() {
+    public synchronized void start() {
 
         final Timer timer = new Timer(true);
 
@@ -186,29 +186,26 @@
         this.executor = Executors.newFixedThreadPool(tasks.size());
 
         try {
+            LOGGER.debug("----------------------------------- Starting LocalStream Builder -----------------------------------");
+
+            // Starting all the tasks
+            for(StreamsTask task : this.tasks.values())
+                this.executor.execute(task);
+
+
             // if anyone would like to listen in to progress events
             // let them do that
             TimerTask updateTask = new TimerTask() {
                 public void run() {
-
-                    final Map<String, StatusCounts> updateMap = getUpdateCounts();
-
-                    /*
-                    for(final String k : updateMap.keySet()) {
-                        final StatusCounts counts = updateMap.get(k);
-                        LOGGER.debug("Finishing: {} - Queue[{}] Working[{}] Success[{}] Failed[{}] ", k,
-                                counts.getQueue(), counts.getWorking(), counts.getSuccess(), counts.getFailed());
-                    }
-                    */
-
                     if (eventHandlers.size() > 0) {
+                        final Map<String, StatusCounts> updateMap = getUpdateCounts();
+
                         for (final StreamBuilderEventHandler eventHandler : eventHandlers) {
                             try {
-                                try {
+                                new Thread(new Runnable() {
+                                public void run() {
                                     eventHandler.update(updateMap);
-                                } catch(Throwable e) {
-                                    /* */
-                                }
+                                }}).start();
                             }
                             catch(Throwable e) {
                                 /* No Operation */
@@ -220,25 +217,8 @@
 
             timer.schedule(updateTask, 0, 1500);
 
-            LOGGER.debug("----------------------------------- Starting LocalStream Builder -----------------------------------");
-
-            // Starting all the tasks
-            for(StreamsTask task : this.tasks.values())
-                this.executor.execute(task);
-
-            LOGGER.debug("----------------------------------- Waiting for everything to be completed -----------------------------------");
-
-            // Wait for everything to be completed.
             while(this.threadingController.isWorking())
-<<<<<<< HEAD
-                this.threadingController.getConditionWorking().await();
-
-            LOGGER.debug("----------------------------------- Everything is completed -----------------------------------");
-
-
-=======
                 this.threadingController.getConditionWorking().await(20, TimeUnit.MILLISECONDS);
->>>>>>> 9f799262
 
             for(final String k : tasks.keySet()) {
                 final StatusCounts counts = tasks.get(k).getCurrentStatus();
@@ -264,6 +244,15 @@
 
             // Kill the timer
             timer.cancel();
+        }
+    }
+
+    private void safeQuickRest(final int millis) {
+        try {
+            Thread.yield();
+            Thread.sleep(millis);
+        } catch(Throwable e) {
+            // No Operation
         }
     }
 
