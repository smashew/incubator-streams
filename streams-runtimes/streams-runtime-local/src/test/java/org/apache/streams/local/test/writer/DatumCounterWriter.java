package org.apache.streams.local.test.writer;

import org.apache.streams.core.StreamsDatum;
import org.apache.streams.core.StreamsPersistWriter;

import java.util.concurrent.atomic.AtomicInteger;

/**
 * A simple counter to count how many times the 'write' was
 * called.
 */
public class DatumCounterWriter implements StreamsPersistWriter{

<<<<<<< HEAD
    private final AtomicInteger counter = new AtomicInteger(0);
=======
    protected final AtomicInteger counter = new AtomicInteger(0);
>>>>>>> cbf223d7
    private final int delayInMilliseconds;

    public DatumCounterWriter() {
        this(0);
    }

    public DatumCounterWriter(int delayInMilliseconds) {
        this.delayInMilliseconds = delayInMilliseconds;
    }

<<<<<<< HEAD
    private void safeSleep() {
=======
    protected void safeSleep() {
>>>>>>> cbf223d7
        if(this.delayInMilliseconds > 0) {
            try {
                Thread.sleep(this.delayInMilliseconds);
            } catch (InterruptedException ie) {
                // no Operation
            }
        }
    }

    public void write(StreamsDatum entry) {
        safeSleep();
        this.counter.incrementAndGet();
    }

    public void prepare(Object configurationObject) {

    }

    public void cleanUp() {

    }

    public int getDatumsCounted() {
        return this.counter.get();
    }
}<|MERGE_RESOLUTION|>--- conflicted
+++ resolved
@@ -11,11 +11,7 @@
  */
 public class DatumCounterWriter implements StreamsPersistWriter{
 
-<<<<<<< HEAD
-    private final AtomicInteger counter = new AtomicInteger(0);
-=======
     protected final AtomicInteger counter = new AtomicInteger(0);
->>>>>>> cbf223d7
     private final int delayInMilliseconds;
 
     public DatumCounterWriter() {
@@ -26,11 +22,7 @@
         this.delayInMilliseconds = delayInMilliseconds;
     }
 
-<<<<<<< HEAD
-    private void safeSleep() {
-=======
     protected void safeSleep() {
->>>>>>> cbf223d7
         if(this.delayInMilliseconds > 0) {
             try {
                 Thread.sleep(this.delayInMilliseconds);
