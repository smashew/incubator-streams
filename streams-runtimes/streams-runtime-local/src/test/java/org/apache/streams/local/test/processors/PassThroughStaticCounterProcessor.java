--- conflicted
+++ resolved
@@ -11,11 +11,7 @@
  */
 public class PassThroughStaticCounterProcessor implements StreamsProcessor {
 
-<<<<<<< HEAD
-    private final AtomicInteger count = new AtomicInteger(0);
-=======
     protected final AtomicInteger count = new AtomicInteger(0);
->>>>>>> cbf223d7
     private final int delay;
 
     public PassThroughStaticCounterProcessor() {
